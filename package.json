--- conflicted
+++ resolved
@@ -4,7 +4,7 @@
   "private": true,
   "type": "module",
   "dependencies": {
-<<<<<<< HEAD
+
     "@fontsource/inter": "^5.0.5",
     "@reduxjs/toolkit": "^1.9.5",
     "@unocss/reset": "^0.53.6",
@@ -13,7 +13,7 @@
     "react-dom": "^16.14.0",
     "react-redux": "^8.1.1",
     "react-router-dom": "^5.3.4"
-=======
+
     "@reduxjs/toolkit": "^1.8.2",
     "@testing-library/jest-dom": "^6.6.3",
     "@testing-library/react": "^16.2.0",
@@ -25,7 +25,7 @@
     "react-redux": "^8.0.2",
     "react-router-dom": "^5.3.0",
     "web-vitals": "^2.1.4"
->>>>>>> bdbfa2ca
+
   },
   "devDependencies": {
     "@vitejs/plugin-react-swc": "^3.3.2",
